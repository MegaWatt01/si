--- conflicted
+++ resolved
@@ -34,16 +34,19 @@
         )
         .nest("/api/func", crate::server::service::func::routes())
         .nest("/api/schema", crate::server::service::schema::routes())
-        // .nest("/api/fix", crate::server::service::fix::routes())
-        // .nest("/api/pkg", crate::server::service::pkg::routes())
-        // .nest("/api/provider", crate::server::service::provider::routes())
-        // .nest(
-        //     "/api/qualification",
-        //     crate::server::service::qualification::routes(),
-        // )
         .nest("/api/diagram", crate::server::service::diagram::routes())
-<<<<<<< HEAD
-        .nest("/api/graphviz", crate::server::service::graphviz::routes());
+        .nest("/api/graphviz", crate::server::service::graphviz::routes())
+        .nest("/api/session", crate::server::service::session::routes())
+        .nest("/api/ws", crate::server::service::ws::routes())
+        .layer(CompressionLayer::new());
+
+    // .nest("/api/fix", crate::server::service::fix::routes())
+    // .nest("/api/pkg", crate::server::service::pkg::routes())
+    // .nest("/api/provider", crate::server::service::provider::routes())
+    // .nest(
+    //     "/api/qualification",
+    //     crate::server::service::qualification::routes(),
+    // )
     // .nest("/api/secret", crate::server::service::secret::routes())
     // .nest("/api/status", crate::server::service::status::routes())
     // .nest(
@@ -51,17 +54,6 @@
     //     crate::server::service::variant_definition::routes(),
     // )
     // .nest("/api/ws", crate::server::service::ws::routes());
-=======
-        .nest("/api/secret", crate::server::service::secret::routes())
-        .nest("/api/session", crate::server::service::session::routes())
-        .nest("/api/status", crate::server::service::status::routes())
-        .nest(
-            "/api/variant_def",
-            crate::server::service::variant_definition::routes(),
-        )
-        .nest("/api/ws", crate::server::service::ws::routes())
-        .layer(CompressionLayer::new());
->>>>>>> 9a40e77c
 
     // Load dev routes if we are in dev mode (decided by "opt-level" at the moment).
     // router = dev_routes(router);
