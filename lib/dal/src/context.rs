use std::{collections::HashMap, collections::HashSet, mem, path::PathBuf, sync::Arc};

use content_store::{PgStore, StoreError};
use futures::Future;
use rebaser_client::ClientError as RebaserClientError;
use rebaser_client::Config as RebaserClientConfig;
use rebaser_client::ReplyRebaseMessage;
use serde::{Deserialize, Serialize};
use si_crypto::SymmetricCryptoService;
use si_data_nats::{NatsClient, NatsError, NatsTxn};
use si_data_pg::{InstrumentedClient, PgError, PgPool, PgPoolError, PgPoolResult, PgTxn};
use telemetry::prelude::*;
use thiserror::Error;
use tokio::sync::RwLock;
use tokio::sync::{MappedMutexGuard, Mutex, MutexGuard};
use tokio::time::Instant;
use ulid::Ulid;
use veritech_client::{Client as VeritechClient, CycloneEncryptionKey};

use crate::workspace_snapshot::conflict::Conflict;
use crate::workspace_snapshot::update::Update;
use crate::workspace_snapshot::vector_clock::VectorClockId;
use crate::workspace_snapshot::WorkspaceSnapshotId;
use crate::{
    change_set_pointer::{ChangeSetPointer, ChangeSetPointerId},
    job::{
        definition::{FixesJob, RefreshJob},
        processor::{JobQueueProcessor, JobQueueProcessorError},
        producer::{BlockingJobError, BlockingJobResult, JobProducer},
        queue::JobQueue,
    },
<<<<<<< HEAD
    workspace_snapshot::WorkspaceSnapshotError,
    HistoryActor, StandardModel, Tenancy, TenancyError, Visibility, WorkspacePk, WorkspaceSnapshot,
=======
    AttributeValueId, ChangeSetPk, ComponentId, HistoryActor, StandardModel, Tenancy, TenancyError,
    Visibility,
>>>>>>> 5a4a4a24
};
use crate::{ChangeSetPk, Workspace};

/// A context type which contains handles to common core service dependencies.
///
/// These services are typically used by most DAL objects, such as a database connection pool, a
/// function execution client, etc.
#[derive(Clone, Debug)]
pub struct ServicesContext {
    /// A PostgreSQL connection pool.
    pg_pool: PgPool,
    /// A connected NATS client
    nats_conn: NatsClient,
    /// A connected job processor client
    job_processor: Box<dyn JobQueueProcessor + Send + Sync>,
    /// A Veritech client, connected via a NATS connection.
    veritech: VeritechClient,
    /// A key for re-recrypting messages to the function execution system.
    encryption_key: Arc<CycloneEncryptionKey>,
    /// The path where available packages can be found
    pkgs_path: Option<PathBuf>,
    /// The URL of the module index
    module_index_url: Option<String>,
    /// A service that can encrypt and decrypt values with a set of symmetric keys
    symmetric_crypto_service: SymmetricCryptoService,
    /// Config for the the rebaser service
    rebaser_config: RebaserClientConfig,
    /// Content store
    content_store_pg_pool: PgPool,
}

impl ServicesContext {
    /// Constructs a new instance of a `ServicesContext`.
    #[allow(clippy::too_many_arguments)]
    pub fn new(
        pg_pool: PgPool,
        nats_conn: NatsClient,
        job_processor: Box<dyn JobQueueProcessor + Send + Sync>,
        veritech: VeritechClient,
        encryption_key: Arc<CycloneEncryptionKey>,
        pkgs_path: Option<PathBuf>,
        module_index_url: Option<String>,
        symmetric_crypto_service: SymmetricCryptoService,
        rebaser_config: RebaserClientConfig,
        content_store_pg_pool: PgPool,
    ) -> Self {
        Self {
            pg_pool,
            nats_conn,
            job_processor,
            veritech,
            encryption_key,
            pkgs_path,
            module_index_url,
            symmetric_crypto_service,
            rebaser_config,
            content_store_pg_pool,
        }
    }

    /// Consumes and returns [`DalContextBuilder`].
    pub fn into_builder(self, blocking: bool) -> DalContextBuilder {
        DalContextBuilder {
            services_context: self,
            blocking,
            no_dependent_values: false,
        }
    }

    /// Gets a reference to the Postgres pool.
    pub fn pg_pool(&self) -> &PgPool {
        &self.pg_pool
    }

    /// Gets a reference to the NATS connection.
    pub fn nats_conn(&self) -> &NatsClient {
        &self.nats_conn
    }

    /// Gets a reference to the Veritech client.
    pub fn veritech(&self) -> &VeritechClient {
        &self.veritech
    }

    pub fn job_processor(&self) -> Box<dyn JobQueueProcessor + Send + Sync> {
        self.job_processor.clone()
    }

    /// Gets a reference to the encryption key.
    pub fn encryption_key(&self) -> Arc<CycloneEncryptionKey> {
        self.encryption_key.clone()
    }

    /// Get a reference to the module index url
    pub fn module_index_url(&self) -> Option<&str> {
        self.module_index_url.as_deref()
    }

    /// Get a reference to the symmetric encryption service
    pub fn symmetric_crypto_service(&self) -> &SymmetricCryptoService {
        &self.symmetric_crypto_service
    }

    /// Gets a reference to the rebaser client configuration
    pub fn rebaser_config(&self) -> &RebaserClientConfig {
        &self.rebaser_config
    }

    /// Gets a reference to the content store pg pool
    pub fn content_store_pg_pool(&self) -> &PgPool {
        &self.content_store_pg_pool
    }

    /// Builds and returns a new [`content_store::PgStore`]
    pub async fn content_store(&self) -> content_store::StoreResult<PgStore> {
        PgStore::new(self.content_store_pg_pool().clone()).await
    }

    /// Builds and returns a new [`Connections`].
    pub async fn connections(&self) -> PgPoolResult<Connections> {
        let pg_conn = self.pg_pool.get().await?;
        let nats_conn = self.nats_conn.clone();
        let job_processor = self.job_processor.clone();
        let rebaser_config = self.rebaser_config.clone();

        Ok(Connections::new(
            pg_conn,
            nats_conn,
            job_processor,
            rebaser_config,
        ))
    }
}

#[remain::sorted]
#[derive(Debug)]
enum ConnectionState {
    Connections(Connections),
    Invalid,
    Transactions(Transactions),
}

impl ConnectionState {
    fn new_from_conns(conns: Connections) -> Self {
        Self::Connections(conns)
    }

    fn take(&mut self) -> Self {
        mem::replace(self, Self::Invalid)
    }

    fn is_conns(&self) -> bool {
        matches!(self, Self::Connections(_))
    }

    fn txns(&mut self) -> &mut Transactions {
        match self {
            Self::Transactions(txns) => txns,
            _ => {
                // The caller of this method has already ensured that we can only be in the
                // Transactions state (remember, this type is internal to DalContext)
                panic!("caller must ensure state is txns--this is an internal bug");
            }
        }
    }

    async fn start_txns(self) -> Result<Self, TransactionsError> {
        match self {
            Self::Invalid => Err(TransactionsError::TxnStart("invalid")),
            Self::Connections(conns) => Ok(Self::Transactions(conns.start_txns().await?)),
            Self::Transactions(_) => Err(TransactionsError::TxnStart("transactions")),
        }
    }

    async fn commit(
        self,
        tenancy: &Tenancy,
        rebase_request: Option<RebaseRequest>,
    ) -> Result<(Self, Option<Conflicts>), TransactionsError> {
        match self {
            Self::Connections(_) => {
                trace!("no active transactions present when commit was called, taking no action");
                Ok((self, None))
            }
            Self::Transactions(txns) => {
                let (conns, conflicts) = txns.commit_into_conns(tenancy, rebase_request).await?;
                Ok((Self::Connections(conns), conflicts))
            }
            Self::Invalid => Err(TransactionsError::TxnCommit),
        }
    }

    async fn blocking_commit(
        self,
        tenancy: &Tenancy,
        rebase_request: Option<RebaseRequest>,
    ) -> Result<(Self, Option<Conflicts>), TransactionsError> {
        match self {
            Self::Connections(_) => {
                trace!("no active transactions present when commit was called, taking no action");
                Ok((self, None))
            }
            Self::Transactions(txns) => {
                let (conns, conflicts) = txns
                    .blocking_commit_into_conns(tenancy, rebase_request)
                    .await?;
                Ok((Self::Connections(conns), conflicts))
            }
            Self::Invalid => Err(TransactionsError::TxnCommit),
        }
    }

    async fn rollback(self) -> Result<Self, TransactionsError> {
        match self {
            Self::Connections(_) => {
                trace!("no active transactions present when rollback was called, taking no action");
                Ok(self)
            }
            Self::Transactions(txns) => {
                let conns = txns.rollback_into_conns().await?;
                Ok(Self::Connections(conns))
            }
            Self::Invalid => Err(TransactionsError::TxnRollback),
        }
    }
}

pub enum DalContextError {}

/// A context type which holds references to underlying services, transactions, and context for DAL objects.
#[derive(Clone, Debug)]
pub struct DalContext {
    /// A reference to a [`ServicesContext`] which has handles to common core services.
    services_context: ServicesContext,
    /// A reference to a set of atomically related transactions.
    conns_state: Arc<Mutex<ConnectionState>>,
    /// A suitable tenancy for the consuming DAL objects.
    tenancy: Tenancy,
    /// A suitable [`Visibility`] scope for the consuming DAL objects.
    visibility: Visibility,
    /// A suitable [`HistoryActor`] for the consuming DAL objects.
    history_actor: HistoryActor,
    /// Determines if regular commits block until the jobs get executed.
    /// This is useful to ensure child jobs of blocking jobs also block so there is no race-condition in the DAL.
    /// And also for SDF routes to block the HTTP request until the jobs get executed, so SDF tests don't race.
    blocking: bool,
    /// Determines if we should not enqueue dependent value update jobs for attribute updates in
    /// this context. Useful for builtin migrations, since we don't care about attribute values propagation then.
    no_dependent_values: bool,
    /// The content-addressable [`store`](content_store::Store) used by the "dal".
    ///
    /// This should be configurable in the future, but for now, the only kind of store used is the
    /// [`PgStore`](content_store::PgStore).
    content_store: Arc<Mutex<PgStore>>,
    /// The workspace snapshot for this context
    workspace_snapshot: Option<Arc<RwLock<WorkspaceSnapshot>>>,
    /// The change set pointer for this context
    change_set_pointer: Option<ChangeSetPointer>,
}

impl DalContext {
    /// Takes a reference to a [`ServicesContext`] and returns a builder to construct a
    /// `DalContext`.
    pub fn builder(services_context: ServicesContext, blocking: bool) -> DalContextBuilder {
        DalContextBuilder {
            services_context,
            blocking,
            no_dependent_values: false,
        }
    }

    pub async fn get_workspace_default_change_set_id(
        &self,
    ) -> Result<ChangeSetPointerId, TransactionsError> {
        let workspace = Workspace::get_by_pk(
            self,
            &self.tenancy().workspace_pk().unwrap_or(WorkspacePk::NONE),
        )
        .await
        // use a proper error
        .map_err(|err| TransactionsError::ChangeSet(err.to_string()))?;

        let cs_id = workspace
            .map(|workspace| workspace.default_change_set_id())
            .unwrap_or(ChangeSetPointerId::NONE);

        Ok(cs_id)
    }

    pub async fn update_snapshot_to_visibility(&mut self) -> Result<(), TransactionsError> {
        let change_set_id = match self.change_set_id() {
            ChangeSetPointerId::NONE => self.get_workspace_default_change_set_id().await?,
            other => other,
        };

        let change_set_pointer = ChangeSetPointer::find(self, change_set_id)
            .await
            .map_err(|err| TransactionsError::ChangeSet(err.to_string()))?
            .ok_or(TransactionsError::ChangeSetPointerNotFound(
                self.change_set_id(),
            ))?;

        let workspace_snapshot =
            WorkspaceSnapshot::find_for_change_set(self, change_set_pointer.id)
                .await
                .map_err(|err| TransactionsError::WorkspaceSnapshot(err.to_string()))?;

        self.set_change_set_pointer(change_set_pointer)?;
        self.set_workspace_snapshot(workspace_snapshot);

        Ok(())
    }

    pub async fn write_snapshot(&self) -> Result<Option<WorkspaceSnapshotId>, TransactionsError> {
        if let Some(snapshot) = &self.workspace_snapshot {
            let vector_clock_id = self.change_set_pointer()?.vector_clock_id();

            Ok(Some(
                snapshot
                    .write()
                    .await
                    .write(self, vector_clock_id)
                    .await
                    .map_err(|err| TransactionsError::WorkspaceSnapshot(err.to_string()))?,
            ))
        } else {
            Ok(None)
        }
    }

    fn get_rebase_request(
        &self,
        onto_workspace_snapshot_id: WorkspaceSnapshotId,
    ) -> Result<RebaseRequest, TransactionsError> {
        let vector_clock_id = self.change_set_pointer()?.vector_clock_id();
        Ok(RebaseRequest {
            onto_workspace_snapshot_id,
            // the vector clock id of the current change set is just the id
            // of the current change set
            to_rebase_change_set_id: self.change_set_id(),
            onto_vector_clock_id: vector_clock_id,
        })
    }

    pub async fn do_rebase_request(
        &self,
        rebase_request: RebaseRequest,
    ) -> Result<Option<Conflicts>, TransactionsError> {
        rebase(
            &self.tenancy,
            self.services_context.nats_conn.clone(),
            self.services_context().rebaser_config.clone(),
            rebase_request,
        )
        .await
    }

    async fn commit_internal(
        &self,
        rebase_request: Option<RebaseRequest>,
    ) -> Result<Option<Conflicts>, TransactionsError> {
        let conflicts = if self.blocking {
            self.blocking_commit_internal(rebase_request).await?
        } else {
            let mut guard = self.conns_state.lock().await;
            let (new_guard, conflicts) = guard.take().commit(&self.tenancy, rebase_request).await?;
            *guard = new_guard;

            conflicts
        };

        Ok(conflicts)
    }

    async fn blocking_commit_internal(
        &self,
        rebase_request: Option<RebaseRequest>,
    ) -> Result<Option<Conflicts>, TransactionsError> {
        let mut guard = self.conns_state.lock().await;

        let (new_guard, conflicts) = guard
            .take()
            .blocking_commit(&self.tenancy, rebase_request)
            .await?;
        *guard = new_guard;

        Ok(conflicts)
    }

    pub fn to_builder(&self) -> DalContextBuilder {
        DalContextBuilder {
            services_context: self.services_context.clone(),
            blocking: self.blocking,
            no_dependent_values: self.no_dependent_values,
        }
    }

    /// Consumes all inner transactions and committing all changes made within them.
    pub async fn commit(&self) -> Result<Option<Conflicts>, TransactionsError> {
        let rebase_request = match self.write_snapshot().await? {
            Some(workspace_snapshot_id) => Some(self.get_rebase_request(workspace_snapshot_id)?),
            None => None,
        };

        Ok(if self.blocking {
            self.blocking_commit_internal(rebase_request).await?
        } else {
            self.commit_internal(rebase_request).await?
        })
    }

    pub async fn commit_no_rebase(&self) -> Result<(), TransactionsError> {
        if self.blocking {
            self.blocking_commit_internal(None).await?;
        } else {
            self.commit_internal(None).await?;
        }

        Ok(())
    }

    pub fn change_set_pointer(&self) -> Result<&ChangeSetPointer, TransactionsError> {
        match self.change_set_pointer.as_ref() {
            Some(csp_ref) => Ok(csp_ref),
            None => Err(TransactionsError::ChangeSetPointerNotSet),
        }
    }

    /// Fetch the change set pointer for the current change set visibility
    /// Should only be called by DalContextBuilder or by ourselves if changing visibility or
    /// refetching after a commit
    pub fn set_change_set_pointer(
        &mut self,
        change_set_pointer: ChangeSetPointer,
    ) -> Result<&ChangeSetPointer, TransactionsError> {
        // "fork" a new change set pointer for this dal context "edit session". This gives us a new
        // Ulid generator and new vector clock id so that concurrent editing conflicts can be
        // resolved by the rebaser. This change set pointer is not persisted to the database (the
        // rebaser will persist a new one if it can)
        self.change_set_pointer = Some(
            change_set_pointer
                .editing_changeset()
                .map_err(|err| TransactionsError::ChangeSet(err.to_string()))?,
        );

        self.change_set_pointer()
    }

    pub fn set_workspace_snapshot(&mut self, workspace_snapshot: WorkspaceSnapshot) {
        self.workspace_snapshot = Some(Arc::new(RwLock::new(workspace_snapshot)));
    }

    /// Fetch the workspace snapshot for the current visibility
    pub fn workspace_snapshot(
        &self,
    ) -> Result<&Arc<RwLock<WorkspaceSnapshot>>, WorkspaceSnapshotError> {
        match &self.workspace_snapshot {
            Some(workspace_snapshot) => Ok(workspace_snapshot),
            None => Err(WorkspaceSnapshotError::WorkspaceSnapshotNotFetched),
        }
    }

    pub fn blocking(&self) -> bool {
        self.blocking
    }

    pub fn no_dependent_values(&self) -> bool {
        self.no_dependent_values
    }

    pub fn services_context(&self) -> ServicesContext {
        self.services_context.clone()
    }

    pub fn symmetric_crypto_service(&self) -> &SymmetricCryptoService {
        self.services_context.symmetric_crypto_service()
    }

    /// Consumes all inner transactions, committing all changes made within them, and
    /// blocks until all queued jobs have reported as finishing.
    pub async fn blocking_commit(&self) -> Result<Option<Conflicts>, TransactionsError> {
        info!("blocking_commit");
        let rebase_request = match self.write_snapshot().await? {
            Some(workspace_snapshot_id) => Some(self.get_rebase_request(workspace_snapshot_id)?),
            None => None,
        };

        self.blocking_commit_internal(rebase_request).await
    }

    /// Rolls all inner transactions back, discarding all changes made within them.
    ///
    /// This is equivalent to the transaction's `Drop` implementations, but provides any error
    /// encountered to the caller.
    pub async fn rollback(&self) -> Result<(), TransactionsError> {
        let mut guard = self.conns_state.lock().await;

        *guard = guard.take().rollback().await?;

        Ok(())
    }

    /// Updates this context with a new [`HistoryActor`].
    pub fn update_history_actor(&mut self, history_actor: HistoryActor) {
        self.history_actor = history_actor;
    }

    /// Clones a new context from this one with a new [`HistoryActor`].
    pub fn clone_with_new_history_actor(&self, history_actor: HistoryActor) -> Self {
        let mut new = self.clone();
        new.update_history_actor(history_actor);
        new
    }

    /// Updates this context with a new [`Visibility`].
    pub fn update_access_builder(&mut self, access_builder: AccessBuilder) {
        self.tenancy = access_builder.tenancy;
        self.history_actor = access_builder.history_actor;
    }

    /// Runs a block of code with a custom [`Visibility`] DalContext using the same transactions
    pub async fn run_with_visibility<F, Fut, R>(&self, visibility: Visibility, fun: F) -> R
    where
        F: FnOnce(DalContext) -> Fut,
        Fut: Future<Output = R>,
    {
        let mut ctx = self.clone();
        ctx.update_visibility(visibility);

        fun(ctx).await
    }

    /// Updates this context with a new [`Visibility`].
    pub fn update_visibility(&mut self, visibility: Visibility) {
        self.visibility = visibility;
    }

    /// Updates this context with a new [`Visibility`], specific to the new engine.
    pub fn update_visibility_v2(&mut self, change_set_v2: &ChangeSetPointer) {
        self.update_visibility(Visibility::new(
            ChangeSetPk::from(Ulid::from(change_set_v2.id)),
            None,
        ));
    }

    /// Runs a block of code with "deleted" [`Visibility`] DalContext using the same transactions
    pub async fn run_with_deleted_visibility<F, Fut, R>(&self, fun: F) -> R
    where
        F: FnOnce(DalContext) -> Fut,
        Fut: Future<Output = R>,
    {
        self.run_with_visibility(
            Visibility::new_change_set(self.visibility().change_set_pk, true),
            fun,
        )
        .await
    }

    /// Mutates [`self`](DalContext) with a "deleted" [`Visibility`].
    pub fn update_with_deleted_visibility(&mut self) {
        self.update_visibility(Visibility::new_change_set(
            self.visibility().change_set_pk,
            true,
        ));
    }

    /// Mutates [`self`](DalContext) with a "non-deleted" [`Visibility`].
    pub fn update_without_deleted_visibility(&mut self) {
        self.update_visibility(Visibility::new_change_set(
            self.visibility().change_set_pk,
            false,
        ));
    }

    /// Clones a new context from this one without deleted visibility.
    pub fn clone_without_deleted_visibility(&self) -> Self {
        let mut ctx = self.clone();
        ctx.update_without_deleted_visibility();
        ctx
    }

    /// Clones a new context from this one with a new [`Visibility`].
    pub fn clone_with_new_visibility(&self, visibility: Visibility) -> Self {
        let mut new = self.clone();
        new.update_visibility(visibility);
        new
    }

    /// Clones a new context from this one [`Visibility`] that allows querying deleted values.
    pub fn clone_with_delete_visibility(&self) -> Self {
        self.clone_with_new_visibility(Visibility::new_change_set(
            self.visibility().change_set_pk,
            true,
        ))
    }

    /// Updates this context with a new [`Tenancy`]
    pub fn update_tenancy(&mut self, tenancy: Tenancy) {
        self.tenancy = tenancy;
    }

    /// Clones a new context from this one with a new [`Tenancy`] and [`Tenancy`].
    pub fn clone_with_new_tenancy(&self, tenancy: Tenancy) -> Self {
        let mut new = self.clone();
        new.update_tenancy(tenancy);
        new
    }

    /// Updates this context with a head [`Visibility`].
    pub fn update_to_head(&mut self) {
        self.visibility = Visibility::new_head(false);
    }

    /// Clones a new context from this one with a head [`Visibility`].
    pub fn clone_with_head(&self) -> Self {
        let mut new = self.clone();
        new.update_to_head();
        new
    }

    pub async fn enqueue_dependencies_update_component(
        &self,
        component_id: ComponentId,
    ) -> Result<(), TransactionsError> {
        self.txns()
            .await?
            .enqueue_dependencies_update_component(
                *self.tenancy(),
                self.visibility().change_set_pk,
                component_id,
            )
            .await;
        Ok(())
    }

    pub async fn enqueue_job(
        &self,
        job: Box<dyn JobProducer + Sync + Send>,
    ) -> Result<(), TransactionsError> {
        self.txns().await?.job_queue.enqueue_job(job).await;
        Ok(())
    }

    pub async fn enqueue_fix(&self, job: Box<FixesJob>) -> Result<(), TransactionsError> {
        self.txns().await?.job_queue.enqueue_job(job).await;
        Ok(())
    }

    pub async fn enqueue_refresh(&self, job: Box<RefreshJob>) -> Result<(), TransactionsError> {
        self.txns().await?.job_queue.enqueue_job(job).await;
        Ok(())
    }

    pub async fn enqueue_dependent_values_update(
        &self,
        ids: Vec<AttributeValueId>,
    ) -> Result<(), TransactionsError> {
        self.txns()
            .await?
            .job_queue
            .enqueue_dependent_values_update(
                self.visibility().change_set_pk,
                self.access_builder(),
                ids,
            )
            .await;
        Ok(())
    }

    /// Similar to `enqueue_job`, except that instead of waiting to flush the job to
    /// the processing system on `commit`, the job is immediately flushed, and the
    /// processor is expected to not return until the job has finished. Returns the
    /// result of executing the job.
    pub async fn block_on_job(&self, job: Box<dyn JobProducer + Send + Sync>) -> BlockingJobResult {
        self.txns()
            .await
            .map_err(|err| BlockingJobError::Transactions(err.to_string()))?
            .job_processor
            .block_on_job(job)
            .await
    }

    /// Gets the dal context's txns.
    pub async fn txns(&self) -> Result<MappedMutexGuard<'_, Transactions>, TransactionsError> {
        let mut guard = self.conns_state.lock().await;

        let conns_state = guard.take();

        if conns_state.is_conns() {
            // If we are Connections, then we need to start Transactions
            *guard = conns_state.start_txns().await?;
        } else {
            // Otherwise, we return the state back to the guard--it's Transactions under normal
            // circumstances, and Invalid if something went wrong with a previous Transactions
            *guard = conns_state;
        }

        Ok(MutexGuard::map(guard, |cs| cs.txns()))
    }

    pub fn job_processor(&self) -> Box<dyn JobQueueProcessor + Send + Sync> {
        self.services_context.job_processor.clone()
    }

    /// Gets a reference to the DAL context's Postgres pool.
    pub fn pg_pool(&self) -> &PgPool {
        &self.services_context.pg_pool
    }

    /// Gets a reference to the DAL context's NATS connection.
    pub fn nats_conn(&self) -> &NatsClient {
        &self.services_context.nats_conn
    }

    /// Gets a reference to the DAL context's Veritech client.
    pub fn veritech(&self) -> &VeritechClient {
        &self.services_context.veritech
    }

    /// Gets a reference to the DAL context's encryption key.
    pub fn encryption_key(&self) -> &CycloneEncryptionKey {
        &self.services_context.encryption_key
    }

    /// Gets a reference to the dal context's tenancy.
    pub fn tenancy(&self) -> &Tenancy {
        &self.tenancy
    }

    /// Gets the dal context's visibility.
    pub fn visibility(&self) -> &Visibility {
        &self.visibility
    }

    /// Gets a reference to the dal context's history actor.
    pub fn history_actor(&self) -> &HistoryActor {
        &self.history_actor
    }

    /// Gets an optional reference to the dal context's pkgs path
    pub fn pkgs_path(&self) -> Option<&PathBuf> {
        self.services_context.pkgs_path.as_ref()
    }

    /// Gets an optional reference to the module index service's url
    pub fn module_index_url(&self) -> Option<&str> {
        self.services_context.module_index_url.as_deref()
    }

    /// Gets a reference to the content store.
    pub fn content_store(&self) -> &Arc<Mutex<PgStore>> {
        &self.content_store
    }

    /// Determines if a standard model object matches the tenancy of the current context and
    /// is in the same visibility.
    pub async fn check_tenancy<T: StandardModel>(
        &self,
        object: &T,
    ) -> Result<bool, TransactionsError> {
        let is_in_our_tenancy = self
            .tenancy()
            .check(self.txns().await?.pg(), object.tenancy())
            .await?;

        Ok(is_in_our_tenancy)
    }

    /// Copies every single row from `Self::builtin()` to our tenancy on head change-set
    /// Needed to remove universal tenancy while packages aren't a thing
    #[instrument(level = "debug", skip_all)]
    pub async fn import_builtins(&self) -> Result<(), TransactionsError> {
        // TODO(nick,zack,jacob): restore the ability to "import builtins" via the graph work.
        // let source_workspace_pk = WorkspacePk::NONE;
        // self.txns()
        //     .await?
        //     .pg()
        //     .execute(
        //         "SELECT import_builtins_v1($1, $2)",
        //         &[self.tenancy(), &source_workspace_pk],
        //     )
        //     .await?;
        Ok(())
    }

    // NOTE(nick,zack,jacob): likely a temporary func to get the change set id from the visibility.
    pub fn change_set_id(&self) -> ChangeSetPointerId {
        ChangeSetPointerId::from(Ulid::from(self.visibility.change_set_pk))
    }

    pub fn access_builder(&self) -> AccessBuilder {
        AccessBuilder::new(self.tenancy, self.history_actor)
    }
}

/// A context which represents a suitable tenancies, visibilities, etc. for consumption by a set
/// of DAL objects.
#[derive(Clone, Debug, Eq, PartialEq)]
pub struct RequestContext {
    /// A suitable tenancy for the consuming DAL objects.
    pub tenancy: Tenancy,
    /// A suitable [`Visibility`] scope for the consuming DAL objects.
    pub visibility: Visibility,
    /// A suitable [`HistoryActor`] for the consuming DAL objects.
    pub history_actor: HistoryActor,
}

impl Default for RequestContext {
    /// Builds a new [`RequestContext`] with no tenancy (only usable for managing objects that live outside of the standard model)
    /// and a head [`Visibility`] and the given [`HistoryActor`].
    fn default() -> Self {
        Self {
            tenancy: Tenancy::new_empty(),
            visibility: Visibility::new_head(false),
            history_actor: HistoryActor::SystemInit,
        }
    }
}

/// A request context builder which requires a [`Visibility`] to be completed.
#[derive(Clone, Copy, Debug, Serialize, Deserialize, PartialEq, Eq, Hash)]
pub struct AccessBuilder {
    /// A suitable tenancy for the consuming DAL objects.
    tenancy: Tenancy,
    /// A suitable [`HistoryActor`] for the consuming DAL objects.
    history_actor: HistoryActor,
}

impl AccessBuilder {
    /// Constructs a new instance given a tenancy and a [`HistoryActor`].
    pub fn new(tenancy: Tenancy, history_actor: HistoryActor) -> Self {
        Self {
            tenancy,
            history_actor,
        }
    }

    /// Builds and returns a new [`RequestContext`] using the given [`Visibility`].
    pub fn build(self, visibility: Visibility) -> RequestContext {
        RequestContext {
            tenancy: self.tenancy,
            visibility,
            history_actor: self.history_actor,
        }
    }

    /// Gets a reference to the dal context's tenancy.
    pub fn tenancy(&self) -> &Tenancy {
        &self.tenancy
    }

    /// Gets a reference to the dal context's history actor.
    pub fn history_actor(&self) -> &HistoryActor {
        &self.history_actor
    }
}

impl From<DalContext> for AccessBuilder {
    fn from(ctx: DalContext) -> Self {
        Self::new(ctx.tenancy, ctx.history_actor)
    }
}

/// A builder for a [`DalContext`].
#[derive(Clone, Debug)]
pub struct DalContextBuilder {
    /// A [`ServicesContext`] which has handles to common core services.
    services_context: ServicesContext,
    /// Determines if regular commits block until the jobs get executed.
    /// This is useful to ensure child jobs of blocking jobs also block so there is no race-condition in the DAL.
    /// And also for SDF routes to block the HTTP request until the jobs get executed, so SDF tests don't race.
    blocking: bool,
    /// Determines if we should not enqueue dependent value update jobs for attribute value
    /// changes.
    no_dependent_values: bool,
}

impl DalContextBuilder {
    /// Constructs and returns a new [`DalContext`] using a default [`RequestContext`].
    pub async fn build_default(&self) -> Result<DalContext, TransactionsError> {
        let conns = self.services_context.connections().await?;
        // should we move this into Connections?
        let content_store = self.services_context.content_store().await?;

        Ok(DalContext {
            services_context: self.services_context.clone(),
            blocking: self.blocking,
            conns_state: Arc::new(Mutex::new(ConnectionState::new_from_conns(conns))),
            tenancy: Tenancy::new_empty(),
            visibility: Visibility::new_head(false),
            history_actor: HistoryActor::SystemInit,
            content_store: Arc::new(Mutex::new(content_store)),
            no_dependent_values: self.no_dependent_values,
            workspace_snapshot: None,
            change_set_pointer: None,
        })
    }

    /// Constructs and returns a new [`DalContext`] using a [`RequestContext`].
    pub async fn build_head(
        &self,
        access_builder: AccessBuilder,
    ) -> Result<DalContext, TransactionsError> {
        let conns = self.services_context.connections().await?;
        let content_store = self.services_context.content_store().await?;

        Ok(DalContext {
            services_context: self.services_context.clone(),
            blocking: self.blocking,
            conns_state: Arc::new(Mutex::new(ConnectionState::new_from_conns(conns))),
            tenancy: access_builder.tenancy,
            history_actor: access_builder.history_actor,
            visibility: Visibility::new_head(false),
            no_dependent_values: self.no_dependent_values,
            content_store: Arc::new(Mutex::new(content_store)),
            workspace_snapshot: None,
            change_set_pointer: None,
        })
    }

    /// Constructs and returns a new [`DalContext`] using a [`RequestContext`].
    pub async fn build(
        &self,
        request_context: RequestContext,
    ) -> Result<DalContext, TransactionsError> {
        let conns = self.services_context.connections().await?;
        let content_store = self.services_context.content_store().await?;
        let mut ctx = DalContext {
            services_context: self.services_context.clone(),
            blocking: self.blocking,
            conns_state: Arc::new(Mutex::new(ConnectionState::new_from_conns(conns))),
            tenancy: request_context.tenancy,
            visibility: request_context.visibility,
            history_actor: request_context.history_actor,
            no_dependent_values: self.no_dependent_values,
            content_store: Arc::new(Mutex::new(content_store)),
            workspace_snapshot: None,
            change_set_pointer: None,
        };

        ctx.update_snapshot_to_visibility().await?;

        Ok(ctx)
    }

    /// Gets a reference to the PostgreSQL connection pool.
    pub fn pg_pool(&self) -> &PgPool {
        &self.services_context.pg_pool
    }

    /// Gets a reference to the NATS connection.
    pub fn nats_conn(&self) -> &NatsClient {
        &self.services_context.nats_conn
    }

    /// Returns the location on disk where packages are stored (if one was provided)
    pub async fn pkgs_path(&self) -> Option<&PathBuf> {
        self.services_context.pkgs_path.as_ref()
    }

    /// Gets a reference to the [`ServicesContext`].
    pub fn services_context(&self) -> &ServicesContext {
        &self.services_context
    }

    /// Set blocking flag
    pub fn set_blocking(&mut self) {
        self.blocking = true;
    }

    pub fn set_no_dependent_values(&mut self) {
        self.no_dependent_values = true;
    }
}

#[remain::sorted]
#[derive(Debug, Error)]
pub enum TransactionsError {
    #[error("change set error: {0}")]
    ChangeSet(String),
    #[error("change set pointer not found for change set id: {0}")]
    ChangeSetPointerNotFound(ChangeSetPointerId),
    #[error("Change set pointer not set on DalContext")]
    ChangeSetPointerNotSet,
    #[error(transparent)]
    JobQueueProcessor(#[from] JobQueueProcessorError),
    #[error(transparent)]
    Nats(#[from] NatsError),
    #[error(transparent)]
    Pg(#[from] PgError),
    #[error(transparent)]
    PgPool(#[from] PgPoolError),
    #[error("rebase of snapshot {0} change set id {1} failed {2}")]
    RebaseFailed(WorkspaceSnapshotId, ChangeSetPointerId, String),
    #[error(transparent)]
    RebaserClient(#[from] RebaserClientError),
    #[error(transparent)]
    SerdeJson(#[from] serde_json::Error),
    #[error("store error: {0}")]
    Store(#[from] StoreError),
    #[error(transparent)]
    Tenancy(#[from] TenancyError),
    #[error("Unable to acquire lock: {0}")]
    TryLock(#[from] tokio::sync::TryLockError),
    #[error("cannot commit transactions on invalid connections state")]
    TxnCommit,
    #[error("cannot rollback transactions on invalid connections state")]
    TxnRollback,
    #[error("cannot start transactions without connections; state={0}")]
    TxnStart(&'static str),
    #[error("workspace snapshot error: {0}")]
    WorkspaceSnapshot(String),
}

/// A type which holds ownership over connections that can be used to start transactions.
#[derive(Debug)]
pub struct Connections {
    pg_conn: InstrumentedClient,
    nats_conn: NatsClient,
    rebaser_config: RebaserClientConfig,
    job_processor: Box<dyn JobQueueProcessor + Send + Sync>,
}

impl Connections {
    /// Builds a new [`Connections`].
    #[must_use]
    pub fn new(
        pg_conn: InstrumentedClient,
        nats_conn: NatsClient,
        job_processor: Box<dyn JobQueueProcessor + Send + Sync>,
        rebaser_config: RebaserClientConfig,
    ) -> Self {
        Self {
            pg_conn,
            nats_conn,
            rebaser_config,
            job_processor,
        }
    }

    /// Starts and returns a [`Transactions`].
    pub async fn start_txns(self) -> Result<Transactions, TransactionsError> {
        let pg_txn = PgTxn::create(self.pg_conn).await?;
        let nats_txn = self.nats_conn.transaction();
        let job_processor = self.job_processor;
        let rebaser_config = self.rebaser_config;

        Ok(Transactions::new(
            pg_txn,
            nats_txn,
            job_processor,
            rebaser_config,
        ))
    }

    /// Gets a reference to a PostgreSQL connection.
    pub fn pg_conn(&self) -> &InstrumentedClient {
        &self.pg_conn
    }

    /// Gets a reference to a NATS connection.
    pub fn nats_conn(&self) -> &NatsClient {
        &self.nats_conn
    }
}

// A set of atomically-related transactions.
//
// Ideally, all of these inner transactions would be committed or rolled back together, hence the
// API methods.
#[derive(Clone, Debug)]
pub struct Transactions {
    /// A PostgreSQL transaction.
    pg_txn: PgTxn,
    /// A NATS transaction.
    nats_txn: NatsTxn,
    /// Rebaser client
    rebaser_config: RebaserClientConfig,
    job_processor: Box<dyn JobQueueProcessor + Send + Sync>,
    job_queue: JobQueue,
    #[allow(clippy::type_complexity)]
    dependencies_update_component:
        Arc<Mutex<HashMap<(Tenancy, ChangeSetPk), HashSet<ComponentId>>>>,
}

#[derive(Clone, Debug)]
pub struct RebaseRequest {
    pub to_rebase_change_set_id: ChangeSetPointerId,
    pub onto_workspace_snapshot_id: WorkspaceSnapshotId,
    pub onto_vector_clock_id: VectorClockId,
}

#[derive(Clone, Debug, Serialize, Deserialize)]
pub struct Conflicts {
    conflicts_found: Vec<Conflict>,
    updates_found_and_skipped: Vec<Update>,
}

// TODO(nick): we need to determine the long term vision for tenancy-scoped subjects. We're leaking the tenancy into
// the connection state functions. I believe it is fine for now since rebasing is a very specific use case, but we may
// not want it long term.
async fn rebase(
    tenancy: &Tenancy,
    nats: NatsClient,
    rebaser_config: RebaserClientConfig,
    rebase_request: RebaseRequest,
) -> Result<Option<Conflicts>, TransactionsError> {
    let start = Instant::now();

    // TODO(nick): make this cleaner.
    let workspace_id = tenancy.workspace_pk().unwrap_or(WorkspacePk::NONE).into();
    let rebaser_client = rebaser_client::Client::new(nats, rebaser_config, workspace_id);

    info!("got client and requesting rebase: {:?}", start.elapsed());
    let response = rebaser_client
        .request_rebase(
            rebase_request.to_rebase_change_set_id.into(),
            rebase_request.onto_workspace_snapshot_id.into(),
            rebase_request.onto_vector_clock_id.into(),
        )
        .await?;
    info!("got response from rebaser: {:?}", start.elapsed());

    match response {
        ReplyRebaseMessage::Success { .. } => Ok(None),
        ReplyRebaseMessage::Error { message } => Err(TransactionsError::RebaseFailed(
            rebase_request.onto_workspace_snapshot_id,
            rebase_request.to_rebase_change_set_id,
            message,
        )),
        ReplyRebaseMessage::ConflictsFound {
            conflicts_found,
            updates_found_and_skipped,
        } => {
            let conflicts = Conflicts {
                conflicts_found: serde_json::from_value(conflicts_found)?,
                updates_found_and_skipped: serde_json::from_value(updates_found_and_skipped)?,
            };

            Ok(Some(conflicts))
        }
    }
}

impl Transactions {
    /// Creates and returns a new `Transactions` instance.
    fn new(
        pg_txn: PgTxn,
        nats_txn: NatsTxn,
        job_processor: Box<dyn JobQueueProcessor + Send + Sync>,
        rebaser_config: RebaserClientConfig,
    ) -> Self {
        Self {
            pg_txn,
            nats_txn,
            rebaser_config,
            job_processor,
            job_queue: JobQueue::new(),
            dependencies_update_component: Default::default(),
        }
    }

    /// Gets a reference to the PostgreSQL transaction.
    pub fn pg(&self) -> &PgTxn {
        &self.pg_txn
    }

    /// Gets a reference to the NATS transaction.
    pub fn nats(&self) -> &NatsTxn {
        &self.nats_txn
    }

    /// Consumes all inner transactions, committing all changes made within them, and returns
    /// underlying connections.
    #[instrument(
        name = "transactions.commit_into_conns",
        level = "info",
        skip_all,
        fields()
    )]
<<<<<<< HEAD
    pub async fn commit_into_conns(
        self,
        tenancy: &Tenancy,
        rebase_request: Option<RebaseRequest>,
    ) -> Result<(Connections, Option<Conflicts>), TransactionsError> {
=======
    pub async fn commit_into_conns(self) -> Result<Connections, TransactionsError> {
        self.run_dependencies_update_component().await?;
>>>>>>> 5a4a4a24
        let pg_conn = self.pg_txn.commit_into_conn().await?;
        let nats_conn = self.nats_txn.commit_into_conn().await?;

        let conflicts = if let Some(rebase_request) = rebase_request {
            let start = Instant::now();
            let conflicts = rebase(
                tenancy,
                nats_conn.clone(),
                self.rebaser_config.clone(),
                rebase_request,
            )
            .await?;
            info!("rebase took: {:?}", start.elapsed());
            conflicts
        } else {
            None
        };

        self.job_processor.process_queue(self.job_queue).await?;
        let conns = Connections::new(pg_conn, nats_conn, self.job_processor, self.rebaser_config);

        Ok((conns, conflicts))
    }

    /// Consumes all inner transactions, committing all changes made within them, and returns
    /// underlying connections. Blocking until all queued jobs have reported as finishing.
    #[instrument(
        name = "transactions.blocking_commit_into_conns",
        level = "info",
        skip_all,
        fields()
    )]
<<<<<<< HEAD
    pub async fn blocking_commit_into_conns(
        self,
        tenancy: &Tenancy,
        rebase_request: Option<RebaseRequest>,
    ) -> Result<(Connections, Option<Conflicts>), TransactionsError> {
=======
    pub async fn blocking_commit_into_conns(self) -> Result<Connections, TransactionsError> {
        self.run_dependencies_update_component().await?;
>>>>>>> 5a4a4a24
        let pg_conn = self.pg_txn.commit_into_conn().await?;
        let nats_conn = self.nats_txn.commit_into_conn().await?;

        let conflicts = if let Some(rebase_request) = rebase_request {
            info!("rebase request");
            rebase(
                tenancy,
                nats_conn.clone(),
                self.rebaser_config.clone(),
                rebase_request,
            )
            .await?
        } else {
            None
        };

        self.job_processor
            .blocking_process_queue(self.job_queue)
            .await?;
        let conns = Connections::new(pg_conn, nats_conn, self.job_processor, self.rebaser_config);

        Ok((conns, conflicts))
    }

    /// Rolls all inner transactions back, discarding all changes made within them, and returns
    /// underlying connections.
    ///
    /// This is equivalent to the transaction's `Drop` implementations, but provides any error
    /// encountered to the caller.
    pub async fn rollback_into_conns(self) -> Result<Connections, TransactionsError> {
        let pg_conn = self.pg_txn.rollback_into_conn().await?;
        let nats_conn = self.nats_txn.rollback_into_conn().await?;
        let conns = Connections::new(pg_conn, nats_conn, self.job_processor, self.rebaser_config);

        Ok(conns)
    }

    /// Rolls all inner transactions back, discarding all changes made within them.
    ///
    /// This is equivalent to the transaction's `Drop` implementations, but provides any error
    /// encountered to the caller.
    pub async fn rollback(self) -> Result<(), TransactionsError> {
        let _ = self.rollback_into_conns().await?;
        Ok(())
    }

    pub async fn enqueue_dependencies_update_component(
        &self,
        tenancy: Tenancy,
        change_set_pk: ChangeSetPk,
        component_id: ComponentId,
    ) {
        self.dependencies_update_component
            .lock()
            .await
            .entry((tenancy, change_set_pk))
            .or_default()
            .insert(component_id);
    }

    #[instrument(level = "info", skip_all)]
    async fn run_dependencies_update_component(&self) -> Result<(), TransactionsError> {
        for ((tenancy, change_set_pk), component_ids) in
            std::mem::take(&mut *self.dependencies_update_component.lock().await)
        {
            for component_id in component_ids {
                let visibility = Visibility::new(change_set_pk, None);
                self.pg()
                    .execute(
                        "SELECT attribute_value_dependencies_update_component_v1($1, $2, $3)",
                        &[&tenancy, &visibility, &component_id],
                    )
                    .await?;
            }
        }
        Ok(())
    }
}<|MERGE_RESOLUTION|>--- conflicted
+++ resolved
@@ -29,13 +29,8 @@
         producer::{BlockingJobError, BlockingJobResult, JobProducer},
         queue::JobQueue,
     },
-<<<<<<< HEAD
     workspace_snapshot::WorkspaceSnapshotError,
     HistoryActor, StandardModel, Tenancy, TenancyError, Visibility, WorkspacePk, WorkspaceSnapshot,
-=======
-    AttributeValueId, ChangeSetPk, ComponentId, HistoryActor, StandardModel, Tenancy, TenancyError,
-    Visibility,
->>>>>>> 5a4a4a24
 };
 use crate::{ChangeSetPk, Workspace};
 
@@ -1116,9 +1111,6 @@
     rebaser_config: RebaserClientConfig,
     job_processor: Box<dyn JobQueueProcessor + Send + Sync>,
     job_queue: JobQueue,
-    #[allow(clippy::type_complexity)]
-    dependencies_update_component:
-        Arc<Mutex<HashMap<(Tenancy, ChangeSetPk), HashSet<ComponentId>>>>,
 }
 
 #[derive(Clone, Debug)]
@@ -1216,16 +1208,11 @@
         skip_all,
         fields()
     )]
-<<<<<<< HEAD
     pub async fn commit_into_conns(
         self,
         tenancy: &Tenancy,
         rebase_request: Option<RebaseRequest>,
     ) -> Result<(Connections, Option<Conflicts>), TransactionsError> {
-=======
-    pub async fn commit_into_conns(self) -> Result<Connections, TransactionsError> {
-        self.run_dependencies_update_component().await?;
->>>>>>> 5a4a4a24
         let pg_conn = self.pg_txn.commit_into_conn().await?;
         let nats_conn = self.nats_txn.commit_into_conn().await?;
 
@@ -1258,16 +1245,11 @@
         skip_all,
         fields()
     )]
-<<<<<<< HEAD
     pub async fn blocking_commit_into_conns(
         self,
         tenancy: &Tenancy,
         rebase_request: Option<RebaseRequest>,
     ) -> Result<(Connections, Option<Conflicts>), TransactionsError> {
-=======
-    pub async fn blocking_commit_into_conns(self) -> Result<Connections, TransactionsError> {
-        self.run_dependencies_update_component().await?;
->>>>>>> 5a4a4a24
         let pg_conn = self.pg_txn.commit_into_conn().await?;
         let nats_conn = self.nats_txn.commit_into_conn().await?;
 
