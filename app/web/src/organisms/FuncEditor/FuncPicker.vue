<template>
  <SiTabGroup :selected-index="0" :start-margin="4">
    <template #tabs>
      <SiTabHeader :key="0"> FUNCTIONS </SiTabHeader>
    </template>
    <template #dropdownitems>
      <SiDropdownItem>FUNCTIONS</SiDropdownItem>
    </template>
    <template #panels>
      <TabPanel :key="0" class="h-full overflow-auto">
<<<<<<< HEAD
        <SiSearch placeholder="search functions" />
        <div class="w-full text-neutral-400 dark:text-neutral-300 text-sm p-2">
=======
        <SiSearch
          placeholder="search functions"
          :autosearch="true"
          @search="onSearch"
        />
        <div class="w-full text-neutral-400 text-sm p-2">
>>>>>>> 9e937c3c
          Select a function from the lists below to view or edit it.
        </div>
        <ul class="overflow-y-auto">
          <SiCollapsible
            label="Qualification Functions"
            as="li"
            content-as="ul"
            :default-open="true"
          >
            <li v-for="func in filteredList" :key="func.id">
              <SiFuncSprite
                :name="func.name"
                color="#921ed6"
                :class="
                  selectedFuncId == func.id
                    ? 'bg-action-100 dark:bg-action-700 border border-action-500 dark:border-action-300'
                    : ''
                "
                class="border dark:border-neutral-600 dark:text-white hover:cursor-pointer hover:border-action-500 dark:hover:border-action-300"
                :is-builtin="func.isBuiltin"
                @click="selectFunc(func)"
              />
            </li>
          </SiCollapsible>
        </ul>
      </TabPanel>
    </template>
  </SiTabGroup>
  <div
    class="absolute bottom-0 w-full h-12 text-right p-2 border-t border-neutral-300 dark:border-neutral-600 bg-white dark:bg-neutral-800"
  >
    <SiButton
      icon="plus"
      kind="save"
      label="Create Function"
      size="lg"
      @click="createFunc"
    />
  </div>
</template>

<script lang="ts" setup>
import { ref, computed } from "vue";
import SiTabGroup from "@/molecules/SiTabGroup.vue";
import SiTabHeader from "@/molecules/SiTabHeader.vue";
import SiCollapsible from "@/organisms/SiCollapsible.vue";
import SiFuncSprite from "@/molecules/SiFuncSprite.vue";
import SiButton from "@/atoms/SiButton.vue";
import SiDropdownItem from "@/atoms/SiDropdownItem.vue";
import { ListedFuncView, ListFuncsResponse } from "@/service/func/list_funcs";
import SiSearch from "@/molecules/SiSearch.vue";
import { TabPanel } from "@headlessui/vue";

const searchString = ref("");

const onSearch = (search: string) =>
  (searchString.value = search.trim().toLocaleLowerCase());

const props = defineProps<{
  funcList: ListFuncsResponse;
  selectedFuncId: number;
}>();

const selectedFunc = computed(() =>
  props.funcList.qualifications.find((f) => f.id === props.selectedFuncId),
);

const filteredList = computed(() => {
  const filteredList =
    searchString.value.length > 0
      ? props.funcList.qualifications.filter((f) =>
          f.name.toLocaleLowerCase().includes(searchString.value),
        )
      : props.funcList.qualifications;

  if (selectedFunc.value && !filteredList.includes(selectedFunc.value)) {
    filteredList.push(selectedFunc.value);
  }

  return filteredList;
});

const emits = defineEmits<{
  (e: "selectedFunc", v: ListedFuncView): void;
  (e: "createFunc"): void;
}>();

const selectFunc = (func: ListedFuncView) => {
  emits("selectedFunc", func);
};

const createFunc = () => {
  emits("createFunc");
};
</script><|MERGE_RESOLUTION|>--- conflicted
+++ resolved
@@ -8,17 +8,12 @@
     </template>
     <template #panels>
       <TabPanel :key="0" class="h-full overflow-auto">
-<<<<<<< HEAD
-        <SiSearch placeholder="search functions" />
-        <div class="w-full text-neutral-400 dark:text-neutral-300 text-sm p-2">
-=======
         <SiSearch
           placeholder="search functions"
           :autosearch="true"
           @search="onSearch"
         />
-        <div class="w-full text-neutral-400 text-sm p-2">
->>>>>>> 9e937c3c
+        <div class="w-full text-neutral-400 dark:text-neutral-300 text-sm p-2">
           Select a function from the lists below to view or edit it.
         </div>
         <ul class="overflow-y-auto">
