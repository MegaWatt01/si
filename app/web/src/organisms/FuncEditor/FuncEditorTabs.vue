--- conflicted
+++ resolved
@@ -1,12 +1,8 @@
 <template>
   <!-- border-b border-neutral-300 dark:border-neutral-600 -->
   <SiTabGroup
-<<<<<<< HEAD
       :key="tabGroupRerenderKey"
       :selected-index="selectedTab"
-=======
-    :selected-index="selectedTab"
->>>>>>> 12c90939
     :selected-tab-to-front="true"
     @change="changeTab"
   >
@@ -78,6 +74,9 @@
   func: { id: number },
 ) => funcList.findIndex((fn) => fn.id == func.id);
 
+// We need the editingFuncs ref to manage updates to the observable,
+// but we also want to map it into a list of functions for managing the
+// list of tabs, hence the tap.
 const funcList = computed(() =>
   funcState.funcs.map(({ origFunc, modifiedFunc }) => ({
     id: origFunc.id,
