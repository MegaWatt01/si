//! This module contains (and is oriented around) the [`RootProp`]. This object is not persisted
//! to the database.

use strum::{AsRefStr, Display as EnumDisplay, EnumIter, EnumString};

<<<<<<< HEAD
use crate::prop::{PropParent, PropPath};
use crate::property_editor::schema::WidgetKind;
use crate::schema::variant::leaves::LeafKind;
use crate::schema::variant::SchemaVariantResult;
use crate::{DalContext, Prop, PropId, PropKind, SchemaVariant, SchemaVariantId};
=======
use crate::property_editor::schema::WidgetKind;
use crate::{
    schema::variant::{leaves::LeafKind, SchemaVariantResult},
    DalContext, Func, Prop, PropId, PropKind, ReconciliationPrototype,
    ReconciliationPrototypeContext, SchemaId, SchemaVariant, SchemaVariantId, StandardModel,
};
>>>>>>> 505b3226

pub mod component_type;

/// This enum contains the subtree names for every direct child [`Prop`](crate::Prop) of
/// [`RootProp`](RootProp). Not all children will be of the same [`PropKind`](crate::PropKind).
#[remain::sorted]
#[derive(AsRefStr, EnumIter, EnumString, EnumDisplay)]
pub enum RootPropChild {
    /// Corresponds to the "/root/code" subtree.
    Code,
    /// Corresponds to the "/root/deleted_at" subtree.
    DeletedAt,
    /// Corresponds to the "/root/domain" subtree.
    Domain,
    /// Corresponds to the "/root/qualification" subtree.
    Qualification,
    /// Corresponds to the "/root/resource" subtree.
    Resource,
    /// Corresponds to the "/root/secrets" subtree.
    Secrets,
    /// Corresponds to the "/root/si" subtree.
    Si,
}

impl RootPropChild {
    pub fn as_str(&self) -> &'static str {
        match self {
            Self::Si => "si",
            Self::Domain => "domain",
            Self::Resource => "resource",
            Self::Code => "code",
            Self::Qualification => "qualification",
            Self::DeletedAt => "deleted_at",
            Self::Secrets => "secrets",
        }
    }

    pub fn prop_path(&self) -> PropPath {
        PropPath::new(["root", self.as_str()])
    }
}

/// This enum contains the subtree names for every direct child [`Prop`](crate::Prop) of "/root/si".
/// These [`Props`](crate::Prop) are available for _every_ [`SchemaVariant`](crate::SchemaVariant).
#[remain::sorted]
#[derive(Debug)]
pub enum SiPropChild {
    /// Corresponds to the "/root/si/Color" [`Prop`](crate::Prop).
    Color,
    /// Corresponds to the "/root/si/name" [`Prop`](crate::Prop).
    Name,
    /// Corresponds to the "/root/si/protected" [`Prop`](crate::Prop).
    Protected,
    /// Corresponds to the "/root/si/type" [`Prop`](crate::Prop).
    Type,
}

impl SiPropChild {
    /// Return the _case-sensitive_ name for the corresponding [`Prop`](crate::Prop).
    pub fn prop_name(&self) -> &'static str {
        match self {
            Self::Name => "name",
            Self::Protected => "protected",
            Self::Type => "type",
            Self::Color => "color",
        }
    }
}

/// Contains the root [`PropId`](crate::Prop) and its immediate children for a
/// [`SchemaVariant`](crate::SchemaVariant). These [`Props`](crate::Prop) are also those that
/// correspond to the "root" [`Props`](crate::Prop) on the [`ComponentView`](crate::ComponentView)
/// "properties" field.
#[derive(Debug, Copy, Clone)]
pub struct RootProp {
    /// The parent of the other [`Props`](crate::Prop) on [`self`](Self).
    pub prop_id: PropId,
    /// Contains the tree of [`Props`](crate::Prop) corresponding to System Initiative metadata.
    pub si_prop_id: PropId,
    /// Contains the tree of [`Props`](crate::Prop) corresponding to the real world _model_.
    pub domain_prop_id: PropId,
    /// The parent of the resource [`Props`](crate::Prop) corresponding to the real world _resource_.
    pub resource_prop_id: PropId,
    /// Contains the tree of [`Props`](crate::Prop) that are of secret value.
    pub secrets_prop_id: PropId,
    /// All information needed to populate the _model_ should be derived from this tree.
    pub resource_value_prop_id: PropId,
    /// Contains the tree of [`Props`](crate::Prop) corresponding to code generation
    /// [`Funcs`](crate::Func).
    pub code_prop_id: PropId,
    /// Contains the tree of [`Props`](crate::Prop) corresponding to qualification
    /// [`Funcs`](crate::Func).
    pub qualification_prop_id: PropId,
    /// The deleted_at prop on [`self`](Self).
    pub deleted_at_prop_id: PropId,
}

impl RootProp {
    /// Create and set a [`RootProp`] for the [`SchemaVariant`].
    pub async fn new(
        ctx: &DalContext,
        schema_variant_id: SchemaVariantId,
    ) -> SchemaVariantResult<Self> {
        let root_prop = Prop::new(
            ctx,
            "root",
            PropKind::Object,
            false,
            None,
            None,
            PropParent::SchemaVariant(schema_variant_id),
        )
        .await?;
        let root_prop_id = root_prop.id();

        // info!("setting up si, domain and secrets");
        let si_prop_id = Self::setup_si(ctx, root_prop_id).await?;

        let domain_prop = Prop::new_without_ui_optionals(
            ctx,
            "domain",
            PropKind::Object,
            PropParent::OrderedProp(root_prop_id),
        )
        .await?;

        let secrets_prop = Prop::new_without_ui_optionals(
            ctx,
            "secrets",
            PropKind::Object,
            PropParent::OrderedProp(root_prop_id),
        )
        .await?;

        // info!("setting up resource");
        let resource_prop_id = Self::setup_resource(ctx, root_prop_id).await?;
        // info!("setting up resource value");
        let resource_value_prop_id = Self::setup_resource_value(ctx, root_prop_id).await?;
        // info!("setting up code");
        let code_prop_id = Self::setup_code(ctx, root_prop_id).await?;
        // info!("setting up qualification");
        let qualification_prop_id = Self::setup_qualification(ctx, root_prop_id).await?;

        // info!("setting up deleted at");
        let deleted_at_prop = Prop::new(
            ctx,
            "deleted_at",
            PropKind::String,
            true,
            None,
            None,
            PropParent::OrderedProp(root_prop_id),
        )
        .await?;

        // Now that the structure is set up, we can populate default
        // AttributePrototypes to be updated appropriately below.
        SchemaVariant::create_default_prototypes(ctx, schema_variant_id).await?;
        //SchemaVariant::mark_props_as_able_to_be_used_as_prototype_args(ctx, schema_variant_id)?;

        Ok(RootProp {
            prop_id: root_prop_id,
            si_prop_id,
            domain_prop_id: domain_prop.id(),
            resource_value_prop_id,
            resource_prop_id,
            secrets_prop_id: secrets_prop.id(),
            code_prop_id,
            qualification_prop_id,
            deleted_at_prop_id: deleted_at_prop.id(),
        })
    }

    async fn insert_leaf_props(
        ctx: &DalContext,
        leaf_kind: LeafKind,
        root_prop_id: PropId,
    ) -> SchemaVariantResult<(PropId, PropId)> {
        let (leaf_prop_name, leaf_item_prop_name) = leaf_kind.prop_names();

        let leaf_prop = Prop::new(
            ctx,
            leaf_prop_name,
            PropKind::Map,
            true,
            None,
            None,
            PropParent::OrderedProp(root_prop_id),
        )
        .await?;

        let leaf_item_prop = Prop::new(
            ctx,
            leaf_item_prop_name,
            PropKind::Object,
            true,
            None,
            None,
            PropParent::OrderedProp(leaf_prop.id()),
        )
        .await?;

        Ok((leaf_prop.id(), leaf_item_prop.id()))
    }

<<<<<<< HEAD
    async fn setup_si(ctx: &DalContext, root_prop_id: PropId) -> SchemaVariantResult<PropId> {
        let si_prop = Prop::new(
=======
    async fn setup_si(
        ctx: &DalContext,
        root_prop_id: PropId,
        _schema_id: SchemaId,
        schema_variant_id: SchemaVariantId,
    ) -> SchemaVariantResult<PropId> {
        let si_prop = Prop::new_without_ui_optionals(
>>>>>>> 505b3226
            ctx,
            "si",
            PropKind::Object,
            false,
            None,
            None,
            PropParent::OrderedProp(root_prop_id),
        )
        .await?;

        let _si_name_prop = Prop::new(
            ctx,
            "name",
            PropKind::String,
            false,
            None,
            None,
            PropParent::OrderedProp(si_prop.id()),
        )
        .await?;

        // The protected prop ensures a component cannot be deleted in the configuration diagram.
        let _protected_prop = Prop::new_without_ui_optionals(
            ctx,
            "protected",
            PropKind::Boolean,
            PropParent::OrderedProp(si_prop.id()),
        )
        .await?;

        // The type prop controls the type of the configuration node. The default type can be
        // determined by the schema variant author. The widget options correspond to the component
        // type enumeration.
        Prop::new(
            ctx,
            "type",
            PropKind::String,
            false,
            None,
            Some((
                WidgetKind::Select,
                Some(serde_json::json!([
                    {
                        "label": "Component",
                        "value": "component",
                    },
                    {
                        "label": "Configuration Frame (down)",
                        "value": "configurationFrameDown",
                    },
                    {
                        "label": "Configuration Frame (up)",
                        "value": "configurationFrameUp",
                    },
                    {
                        "label": "Aggregation Frame",
                        "value": "aggregationFrame",
                    },
                ])),
            )),
            PropParent::OrderedProp(si_prop.id()),
        )
        .await?;

        // Override the schema variant color for nodes on the diagram.
        Prop::new(
            ctx,
            "color",
            PropKind::String,
<<<<<<< HEAD
            false,
            None,
            Some((WidgetKind::Color, None)),
            PropParent::OrderedProp(si_prop.id()),
=======
            schema_variant_id,
            Some(si_prop_id),
        )
        .await?;
        color_prop.set_widget_kind(ctx, WidgetKind::Color).await?;

        Ok(si_prop_id)
    }

    async fn setup_resource_value(
        ctx: &DalContext,
        root_prop_id: PropId,
        schema_variant: &mut SchemaVariant,
    ) -> SchemaVariantResult<PropId> {
        let schema_variant_id = *schema_variant.id();
        let mut resource_value_prop = Prop::new_without_ui_optionals(
            ctx,
            "resource_value",
            PropKind::Object,
            schema_variant_id,
            Some(root_prop_id),
>>>>>>> 505b3226
        )
        .await?;

        Ok(si_prop.id())
    }

    async fn setup_resource(ctx: &DalContext, root_prop_id: PropId) -> SchemaVariantResult<PropId> {
        // /root/resource
        let resource_prop = Prop::new(
            ctx,
            "resource",
            PropKind::Object,
            true,
            None,
            None,
            PropParent::OrderedProp(root_prop_id),
        )
        .await?;

        // /root/resource/status
        let _resource_status_prop = Prop::new(
            ctx,
            "status",
            PropKind::String,
            true,
            None,
            None,
            PropParent::OrderedProp(resource_prop.id()),
        )
        .await?;

        // /root/resource/message
        let _resource_message_prop = Prop::new(
            ctx,
            "message",
            PropKind::String,
            true,
            None,
            None,
            PropParent::OrderedProp(resource_prop.id()),
        )
        .await?;

        // /root/resource/logs
        let resource_logs_prop = Prop::new(
            ctx,
            "logs",
            PropKind::Array,
            true,
            None,
            None,
            PropParent::OrderedProp(resource_prop.id()),
        )
        .await?;

        // /root/resource/logs/log
        let _resource_logs_log_prop = Prop::new(
            ctx,
            "log",
            PropKind::String,
            true,
            None,
            None,
            PropParent::OrderedProp(resource_logs_prop.id()),
        )
        .await?;

        // /root/resource/payload
        let _resource_payload_prop = Prop::new(
            ctx,
            "payload",
            PropKind::String,
            true,
            None,
            None,
            PropParent::OrderedProp(resource_prop.id()),
        )
        .await?;

        // /root/resource/payload
        let _resource_last_synced_prop = Prop::new(
            ctx,
            "resource_last_synced_prop",
            PropKind::String,
            true,
            None,
            None,
            PropParent::OrderedProp(resource_prop.id()),
        )
        .await?;

        Ok(resource_prop.id())
    }

    async fn setup_resource_value(
        ctx: &DalContext,
        root_prop_id: PropId,
    ) -> SchemaVariantResult<PropId> {
        let resource_value_prop = Prop::new(
            ctx,
            "resource_value",
            PropKind::Object,
            true,
            None,
            None,
            PropParent::OrderedProp(root_prop_id),
        )
        .await?;

        Ok(resource_value_prop.id())
    }

    async fn setup_code(ctx: &DalContext, root_prop_id: PropId) -> SchemaVariantResult<PropId> {
        let (code_map_prop_id, code_map_item_prop_id) =
            Self::insert_leaf_props(ctx, LeafKind::CodeGeneration, root_prop_id).await?;

        let _child_code_prop = Prop::new(
            ctx,
            "code",
            PropKind::String,
            true,
            None,
            None,
            PropParent::OrderedProp(code_map_item_prop_id),
        )
        .await?;

        let _child_format_prop = Prop::new(
            ctx,
            "format",
            PropKind::String,
            true,
            None,
            None,
            PropParent::OrderedProp(code_map_item_prop_id),
        )
        .await?;

        Ok(code_map_prop_id)
    }

    async fn setup_qualification(
        ctx: &DalContext,
        root_prop_id: PropId,
    ) -> SchemaVariantResult<PropId> {
        let (qualification_map_prop_id, qualification_map_item_prop_id) =
            Self::insert_leaf_props(ctx, LeafKind::Qualification, root_prop_id).await?;

        let _child_qualified_prop = Prop::new(
            ctx,
            "result",
            PropKind::String,
            true,
            None,
            None,
            PropParent::OrderedProp(qualification_map_item_prop_id),
        )
        .await?;

        let _child_message_prop = Prop::new(
            ctx,
            "message",
            PropKind::String,
            true,
            None,
            None,
            PropParent::OrderedProp(qualification_map_item_prop_id),
        )
        .await?;

        Ok(qualification_map_prop_id)
    }
}<|MERGE_RESOLUTION|>--- conflicted
+++ resolved
@@ -3,20 +3,11 @@
 
 use strum::{AsRefStr, Display as EnumDisplay, EnumIter, EnumString};
 
-<<<<<<< HEAD
 use crate::prop::{PropParent, PropPath};
 use crate::property_editor::schema::WidgetKind;
 use crate::schema::variant::leaves::LeafKind;
 use crate::schema::variant::SchemaVariantResult;
 use crate::{DalContext, Prop, PropId, PropKind, SchemaVariant, SchemaVariantId};
-=======
-use crate::property_editor::schema::WidgetKind;
-use crate::{
-    schema::variant::{leaves::LeafKind, SchemaVariantResult},
-    DalContext, Func, Prop, PropId, PropKind, ReconciliationPrototype,
-    ReconciliationPrototypeContext, SchemaId, SchemaVariant, SchemaVariantId, StandardModel,
-};
->>>>>>> 505b3226
 
 pub mod component_type;
 
@@ -222,18 +213,8 @@
         Ok((leaf_prop.id(), leaf_item_prop.id()))
     }
 
-<<<<<<< HEAD
     async fn setup_si(ctx: &DalContext, root_prop_id: PropId) -> SchemaVariantResult<PropId> {
         let si_prop = Prop::new(
-=======
-    async fn setup_si(
-        ctx: &DalContext,
-        root_prop_id: PropId,
-        _schema_id: SchemaId,
-        schema_variant_id: SchemaVariantId,
-    ) -> SchemaVariantResult<PropId> {
-        let si_prop = Prop::new_without_ui_optionals(
->>>>>>> 505b3226
             ctx,
             "si",
             PropKind::Object,
@@ -303,34 +284,10 @@
             ctx,
             "color",
             PropKind::String,
-<<<<<<< HEAD
             false,
             None,
             Some((WidgetKind::Color, None)),
             PropParent::OrderedProp(si_prop.id()),
-=======
-            schema_variant_id,
-            Some(si_prop_id),
-        )
-        .await?;
-        color_prop.set_widget_kind(ctx, WidgetKind::Color).await?;
-
-        Ok(si_prop_id)
-    }
-
-    async fn setup_resource_value(
-        ctx: &DalContext,
-        root_prop_id: PropId,
-        schema_variant: &mut SchemaVariant,
-    ) -> SchemaVariantResult<PropId> {
-        let schema_variant_id = *schema_variant.id();
-        let mut resource_value_prop = Prop::new_without_ui_optionals(
-            ctx,
-            "resource_value",
-            PropKind::Object,
-            schema_variant_id,
-            Some(root_prop_id),
->>>>>>> 505b3226
         )
         .await?;
 
